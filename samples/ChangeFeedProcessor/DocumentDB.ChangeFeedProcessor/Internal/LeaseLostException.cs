--- conflicted
+++ resolved
@@ -1,4 +1,4 @@
-﻿namespace DocumentDB.ChangeFeedProcessor
+namespace DocumentDB.ChangeFeedProcessor
 {
     using System;
     using System.Runtime.Serialization;
@@ -47,10 +47,7 @@
 
         public bool IsGone { get; private set; }
 
-<<<<<<< HEAD
 #if NETFX
-=======
->>>>>>> 71416e4d
         public override void GetObjectData(SerializationInfo info, StreamingContext context)
         {
             base.GetObjectData(info, context);
