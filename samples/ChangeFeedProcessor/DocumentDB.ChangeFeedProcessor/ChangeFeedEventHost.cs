--- conflicted
+++ resolved
@@ -81,11 +81,7 @@
     /// </example>
     public class ChangeFeedEventHost : IPartitionObserver<DocumentServiceLease>
     {
-<<<<<<< HEAD
-        const string DefaultUserAgentSuffix = "changefeed-0.4";
-=======
-        const string DefaultUserAgentSuffix = "changefeed-0.3.2";
->>>>>>> a19d458b
+        const string DefaultUserAgentSuffix = "changefeed-0.3.3";
         const string LeaseContainerName = "docdb-changefeed";
         const string LSNPropertyName = "_lsn";
 
@@ -279,6 +275,7 @@
                     TraceLog.Verbose(string.Format("Worker task waiting for start signal: partition '{0}'", lease.PartitionId));
 
                     workerTaskOkToStart.WaitOne();
+
                     Debug.Assert(workerData != null);
                     TraceLog.Verbose(string.Format("Worker task started: partition '{0}'", lease.PartitionId));
 
@@ -391,19 +388,6 @@
                                     List<Document> docs = new List<Document>();
                                     docs.AddRange(response);
 
-<<<<<<< HEAD
-                                    if (this.options.IsAutoCheckpointEnabled)
-                                    {
-                                        if (IsCheckpointNeeded(lease, checkpointStats))
-                                        {
-                                            lease = workerData.Lease = await this.CheckpointAsync(lease, response.ResponseContinuation, context);
-                                            checkpointStats.Reset();
-                                        }
-                                        else if (response.Count > 0)
-                                        {
-                                            TraceLog.Informational(string.Format("Checkpoint: not checkpointing for partition {0}, {1} docs, new continuation '{2}' as frequency condition is not met", lease.PartitionId, response.Count, response.ResponseContinuation));
-                                        }
-=======
                                     try
                                     {
                                         context.FeedResponse = response;
@@ -418,66 +402,51 @@
                                     finally
                                     {
                                         context.FeedResponse = null;
->>>>>>> a19d458b
                                     }
                                 }
 
                                 checkpointStats.ProcessedDocCount += (uint)response.Count;
 
-                                if (IsCheckpointNeeded(lease, checkpointStats))
-                                {
-                                    lease = await CheckpointAsync(lease, response.ResponseContinuation, context);
-                                    checkpointStats.Reset();
-                                }
-                                else if (response.Count > 0)
-                                {
-                                    TraceLog.Informational(string.Format("Checkpoint: not checkpointing for partition {0}, {1} docs, new continuation '{2}' as frequency condition is not met", lease.PartitionId, response.Count, response.ResponseContinuation));
+                                    if (this.options.IsAutoCheckpointEnabled)
+                                    {
+                                        if (IsCheckpointNeeded(lease, checkpointStats))
+                                        {
+                                            lease = workerData.Lease = await this.CheckpointAsync(lease, response.ResponseContinuation, context);
+                                            checkpointStats.Reset();
+                                        }
+                                        else if (response.Count > 0)
+                                        {
+                                            TraceLog.Informational(string.Format("Checkpoint: not checkpointing for partition {0}, {1} docs, new continuation '{2}' as frequency condition is not met", lease.PartitionId, response.Count, response.ResponseContinuation));
+                                        }
+                                    }
                                 }
                             }
-                        }
-                        while (query.HasMoreResults && this.isShutdown == 0);
-
-<<<<<<< HEAD
-                        closeReason = ChangeFeedObserverCloseReason.Shutdown;
-                    }
-                    catch (TaskCanceledException ex)
-                    {
-                        if (!cancellation.IsCancellationRequested || this.isShutdown == 0)
-                        {
-                            TraceLog.Warning(string.Format("Partition {0}: got task cancelled exception in non-shutdown scenario [cancellation={1}, isShutdown={2}], {3}", context.PartitionKeyRangeId, cancellation.IsCancellationRequested, this.isShutdown, ex.StackTrace));
-                            closeReason = ChangeFeedObserverCloseReason.Unknown;
-                        }
-                        else
-                        {
-                            TraceLog.Informational(string.Format("Cancel signal received for partition {0} worker!", context.PartitionKeyRangeId));
-                        }
-                    }
-=======
+                            while (query.HasMoreResults && this.isShutdown == 0);
+
                         if (this.isShutdown == 0)
                         {
                             await Task.Delay(this.options.FeedPollDelay, cancellation.Token);
                         }
                     } // Outer while (this.isShutdown == 0) loop.
 
-                    closeReason = ChangeFeedObserverCloseReason.Shutdown;
->>>>>>> a19d458b
-                }
+                        closeReason = ChangeFeedObserverCloseReason.Shutdown;
+                    }
                 catch (LeaseLostException ex)
                 {
                     closeReason = ex.IsGone ? ChangeFeedObserverCloseReason.LeaseGone : ChangeFeedObserverCloseReason.LeaseLost;
                 }
-                catch (TaskCanceledException ex)
-                {
+                    catch (TaskCanceledException ex)
+                    {
                     if (cancellation.IsCancellationRequested || this.isShutdown != 0)
-                    {
+                        {
                         TraceLog.Informational(string.Format("Cancel signal received for partition {0} worker!", context.PartitionKeyRangeId));
                         if (!closeReason.HasValue)
                         {
                             closeReason = ChangeFeedObserverCloseReason.Shutdown;
                         }
-                    }
-                    else
-                    {
+                        }
+                        else
+                        {
                         TraceLog.Warning(string.Format("Partition {0}: got task cancelled exception in non-shutdown scenario [cancellation={1}, isShutdown={2}], {3}", context.PartitionKeyRangeId, cancellation.IsCancellationRequested, this.isShutdown, ex.StackTrace));
                         if (!closeReason.HasValue)
                         {
@@ -512,16 +481,20 @@
             return Task.FromResult(0);
         }
         
-        async Task IPartitionObserver<DocumentServiceLease>.OnPartitionReleasedAsync(DocumentServiceLease l, ChangeFeedObserverCloseReason reason)
-        {
+        async Task IPartitionObserver<DocumentServiceLease>.OnPartitionReleasedAsync(DocumentServiceLease lease, ChangeFeedObserverCloseReason reason)
+        {
+            Debug.Assert(lease != null);
+
 #if DEBUG
             Interlocked.Decrement(ref this.partitionCount);
 #endif
 
-            TraceLog.Informational(string.Format("Host '{0}' releasing partition {1}...", this.HostName, l.PartitionId));
+            TraceLog.Informational(string.Format("Host '{0}' releasing partition {1}...", this.HostName, lease.PartitionId));
             WorkerData workerData = null;
-            if (this.partitionKeyRangeIdToWorkerMap.TryGetValue(l.PartitionId, out workerData))
-            {
+            if (this.partitionKeyRangeIdToWorkerMap.TryGetValue(lease.PartitionId, out workerData))
+            {
+                Debug.Assert(workerData != null);
+
                 await workerData.CheckpointInProgress.WaitAsync();
                 try
                 {
@@ -543,7 +516,7 @@
                 }
 
                 await workerData.Task;
-                this.partitionKeyRangeIdToWorkerMap.TryRemove(l.PartitionId, out workerData);
+                this.partitionKeyRangeIdToWorkerMap.TryRemove(lease.PartitionId, out workerData);
             }
 
             TraceLog.Informational(string.Format("Host '{0}' partition {1}: released!", this.HostName, workerData.Context.PartitionKeyRangeId));
@@ -937,44 +910,15 @@
             return sessionToken.Substring(separatorIndex + 1);
         }
 
-<<<<<<< HEAD
-=======
-        private static Int64 GetDocumentCount(ResourceResponse<DocumentCollection> response)
-        {
-            Debug.Assert(response != null);
-
-            var resourceUsage = response.ResponseHeaders["x-ms-resource-usage"];
-            if (resourceUsage != null)
-            {
-                var parts = resourceUsage.Split(';');
-                foreach (var part in parts)
-                {
-                    var name = part.Split('=');
-                    if (name.Length > 1 && string.Equals(name[0], "documentsCount", StringComparison.OrdinalIgnoreCase) && !string.IsNullOrEmpty(name[1]))
-                    {
-                        Int64 result = -1;
-                        if (Int64.TryParse(name[1], out result))
-                        {
-                            return result;
-                        }
-                        else
-                        {
-                            TraceLog.Error(string.Format("Failed to get document count from response, can't Int64.TryParse('{0}')", part));
-                        }
-
-                        break;
-                    }
-                }
-            }
-
-            return -1;
-        }
-
->>>>>>> a19d458b
         private class WorkerData
         {
             public WorkerData(Task task, IChangeFeedObserver observer, ChangeFeedObserverContext context, CancellationTokenSource cancellation, DocumentServiceLease lease)
             {
+                Debug.Assert(task != null);
+                Debug.Assert(observer != null);
+                Debug.Assert(context != null);
+                Debug.Assert(cancellation != null);
+
                 this.Task = task;
                 this.Observer = observer;
                 this.Context = context;
