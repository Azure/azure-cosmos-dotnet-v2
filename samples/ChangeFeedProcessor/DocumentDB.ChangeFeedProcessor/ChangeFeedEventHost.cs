namespace DocumentDB.ChangeFeedProcessor
{
    using ChangeFeedProcessor.DocumentLeaseStore;
    using Microsoft.Azure.Documents;
    using Microsoft.Azure.Documents.Client;
    using Microsoft.Azure.Documents.Linq;
    using System;
    using System.Collections.Concurrent;
    using System.Collections.Generic;
    using System.Diagnostics;
    using System.Globalization;
    using System.Linq;
    using System.Runtime.ExceptionServices;
    using System.Threading;
    using System.Threading.Tasks;

    /// <summary>
    /// Simple host for distributing change feed events across observers and thus allowing these observers scale.
    /// It distributes the load across its instances and allows dynamic scaling:
    ///   - Partitions in partitioned collections are distributed across instances/observers.
    ///   - New instance takes leases from existing instances to make distribution equal.
    ///   - If an instance dies, the leases are distributed across remaining instances.
    /// It's useful for scenario when partition count is high so that one host/VM is not capable of processing that many change feed events.
    /// Client application needs to implement <see cref="DocumentDB.ChangeFeedProcessor.IChangeFeedObserver"/> and register processor implementation with ChangeFeedEventHost.
    /// </summary>
    /// <remarks>
    /// It uses auxiliary document collection for managing leases for a partition.
    /// Every EventProcessorHost instance is performing the following two tasks:
    ///     1) Renew Leases: It keeps track of leases currently owned by the host and continuously keeps on renewing the leases.
    ///     2) Acquire Leases: Each instance continuously polls all leases to check if there are any leases it should acquire 
    ///     for the system to get into balanced state.
    /// </remarks>
    /// <example>
    /// <code language="c#">
    /// <![CDATA[
    /// class DocumentFeedObserver : IChangeFeedObserver
    /// {
    ///     private static int s_totalDocs = 0;
    ///     public Task OpenAsync(ChangeFeedObserverContext context)
    ///     {
    ///         Console.WriteLine("Worker opened, {0}", context.PartitionKeyRangeId);
    ///         return Task.CompletedTask;  // Requires targeting .NET 4.6+.
    ///     }
    ///     public Task CloseAsync(ChangeFeedObserverContext context, ChangeFeedObserverCloseReason reason)
    ///     {
    ///         Console.WriteLine("Worker closed, {0}", context.PartitionKeyRangeId);
    ///         return Task.CompletedTask;
    ///     }
    ///     public Task ProcessChangesAsync(ChangeFeedObserverContext context, IReadOnlyList<Document> docs)
    ///     {
    ///         Console.WriteLine("Change feed: total {0} doc(s)", Interlocked.Add(ref s_totalDocs, docs.Count));
    ///         return Task.CompletedTask;
    ///     }
    /// }
    /// static async Task StartChangeFeedHost()
    /// {
    ///     string hostName = Guid.NewGuid().ToString();
    ///     DocumentCollectionInfo documentCollectionLocation = new DocumentCollectionInfo
    ///     {
    ///         Uri = new Uri("https://YOUR_SERVICE.documents.azure.com:443/"),
    ///         MasterKey = "YOUR_SECRET_KEY==",
    ///         DatabaseName = "db1",
    ///         CollectionName = "documents"
    ///     };
    ///     DocumentCollectionInfo leaseCollectionLocation = new DocumentCollectionInfo
    ///     {
    ///         Uri = new Uri("https://YOUR_SERVICE.documents.azure.com:443/"),
    ///         MasterKey = "YOUR_SECRET_KEY==",
    ///         DatabaseName = "db1",
    ///         CollectionName = "leases"
    ///     };
    ///     Console.WriteLine("Main program: Creating ChangeFeedEventHost...");
    ///     ChangeFeedEventHost host = new ChangeFeedEventHost(hostName, documentCollectionLocation, leaseCollectionLocation);
    ///     await host.RegisterObserverAsync<DocumentFeedObserver>();
    ///     Console.WriteLine("Main program: press Enter to stop...");
    ///     Console.ReadLine();
    ///     await host.UnregisterObserversAsync();
    /// }
    /// ]]>
    /// </code>
    /// </example>
    public class ChangeFeedEventHost : IPartitionObserver<DocumentServiceLease>
    {
        const string DefaultUserAgentSuffix = "changefeed-0.3.3";
        const string LeaseContainerName = "docdb-changefeed";
        const string LSNPropertyName = "_lsn";

        readonly DocumentCollectionInfo collectionLocation;

        string leasePrefix;
        string collectionSelfLink;
        DocumentClient documentClient;
        ChangeFeedOptions changeFeedOptions;
        ChangeFeedHostOptions options;
        PartitionManager<DocumentServiceLease> partitionManager;
        ILeaseManager<DocumentServiceLease> leaseManager;
        ICheckpointManager checkpointManager;
        DocumentCollectionInfo auxCollectionLocation;

        ConcurrentDictionary<string, CheckpointStats> statsSinceLastCheckpoint = new ConcurrentDictionary<string, CheckpointStats>();
        IChangeFeedObserverFactory observerFactory;
        ConcurrentDictionary<string, WorkerData> partitionKeyRangeIdToWorkerMap;
        int isShutdown = 0;

#if DEBUG
        int partitionCount;
#endif

        /// <summary>
        /// Initializes a new instance of the <see cref="DocumentDB.ChangeFeedProcessor.ChangeFeedEventHost"/> class.
        /// </summary>
        /// <param name="hostName">Unique name for this host.</param>
        /// <param name="documentCollectionLocation">Specifies location of the DocumentDB collection to monitor changes for.</param>
        /// <param name="auxCollectionLocation">Specifies location of auxiliary data for load-balancing instances of <see cref="DocumentDB.ChangeFeedProcessor.ChangeFeedEventHost" />.</param>
        public ChangeFeedEventHost(string hostName, DocumentCollectionInfo documentCollectionLocation, DocumentCollectionInfo auxCollectionLocation)
            : this(hostName, documentCollectionLocation, auxCollectionLocation, new ChangeFeedOptions(), new ChangeFeedHostOptions())
        {
        }

        /// <summary>
        /// Initializes a new instance of the <see cref="DocumentDB.ChangeFeedProcessor.ChangeFeedEventHost"/> class.
        /// </summary>
        /// <param name="hostName">Unique name for this host.</param>
        /// <param name="documentCollectionLocation">Specifies location of the DocumentDB collection to monitor changes for.</param>
        /// <param name="auxCollectionLocation">Specifies location of auxiliary data for load-balancing instances of <see cref="DocumentDB.ChangeFeedProcessor.ChangeFeedEventHost" />.</param>
        /// <param name="changeFeedOptions">Options to pass to the Microsoft.AzureDocuments.DocumentClient.CreateChangeFeedQuery API.</param>
        /// <param name="hostOptions">Additional options to control load-balancing of <see cref="DocumentDB.ChangeFeedProcessor.ChangeFeedEventHost" /> instances.</param>
        public ChangeFeedEventHost(
            string hostName, 
            DocumentCollectionInfo documentCollectionLocation, 
            DocumentCollectionInfo auxCollectionLocation, 
            ChangeFeedOptions changeFeedOptions, 
            ChangeFeedHostOptions hostOptions)
        {
            if (string.IsNullOrWhiteSpace(hostName)) throw new ArgumentException("The hostName parameter provided to the constructor cannot be null or empty string.", "hostName");
            if (documentCollectionLocation == null) throw new ArgumentNullException("documentCollectionLocation");
            if (documentCollectionLocation.Uri == null) throw new ArgumentNullException("documentCollectionLocation.Uri");
            if (string.IsNullOrWhiteSpace(documentCollectionLocation.DatabaseName)) throw new ArgumentException("documentCollectionLocation.DatabaseName");
            if (string.IsNullOrWhiteSpace(documentCollectionLocation.CollectionName)) throw new ArgumentException("documentCollectionLocation.CollectionName");
            if (changeFeedOptions == null) throw new ArgumentNullException("changeFeedOptions");
            if (!string.IsNullOrEmpty(changeFeedOptions.PartitionKeyRangeId)) throw new ArgumentException("changeFeedOptions.PartitionKeyRangeId must be null or empty string.", "changeFeedOptions.PartitionKeyRangeId");
            if (hostOptions == null) throw new ArgumentNullException("hostOptions");
            if (hostOptions.MinPartitionCount > hostOptions.MaxPartitionCount) throw new ArgumentException("hostOptions.MinPartitionCount cannot be greater than hostOptions.MaxPartitionCount");

            this.collectionLocation = CanoninicalizeCollectionInfo(documentCollectionLocation);
            this.changeFeedOptions = changeFeedOptions;
            this.options = hostOptions;
            this.HostName = hostName;
            this.auxCollectionLocation = CanoninicalizeCollectionInfo(auxCollectionLocation);
            this.partitionKeyRangeIdToWorkerMap = new ConcurrentDictionary<string, WorkerData>();
        }

        /// <summary>Gets the host name, which is a unique name for the instance.</summary>
        /// <value>The host name.</value>
        public string HostName { get; private set; }

        /// <summary>Asynchronously registers the observer interface implementation with the host.
        /// This method also starts the host and enables it to start participating in the partition distribution process.</summary>
        /// <typeparam name="T">Implementation of your application-specific event observer.</typeparam>
        /// <returns>A task indicating that the <see cref="DocumentDB.ChangeFeedProcessor.ChangeFeedEventHost" /> instance has started.</returns>
        public async Task RegisterObserverAsync<T>() where T : IChangeFeedObserver, new()
        {
            this.observerFactory = new ChangeFeedObserverFactory<T>();
            await this.StartAsync();
        }

        /// <summary>
        /// Asynchronously registers the observer factory implementation with the host.
        /// This method also starts the host and enables it to start participating in the partition distribution process.
        /// </summary>
        /// <param name="factory">Implementation of your application-specific event observer factory.</typeparam>
        /// <returns>A task indicating that the <see cref="DocumentDB.ChangeFeedProcessor.ChangeFeedEventHost" /> instance has started.</returns>
        public async Task RegisterObserverFactoryAsync(IChangeFeedObserverFactory factory)
        {
            if (factory == null) throw new ArgumentNullException("factory");

            this.observerFactory = factory;
            await this.StartAsync();
        }

        /// <summary>
        /// Asynchronously checks the current existing leases and calculates an estimate of remaining work per leased partitions.
        /// </summary>
        /// <returns>An estimate amount of remaining documents to be processed</returns>
        public async Task<long> GetEstimatedRemainingWork()
        {
            await this.InitializeAsync();

            long remaining = 0;
            ChangeFeedOptions options = new ChangeFeedOptions
            {
                MaxItemCount = 1
            };

            foreach (DocumentServiceLease existingLease in await this.leaseManager.ListLeases())
            {
                options.PartitionKeyRangeId = existingLease.PartitionId;
                options.RequestContinuation = existingLease.ContinuationToken;
                IDocumentQuery<Document> query = this.documentClient.CreateDocumentChangeFeedQuery(this.collectionSelfLink, options);
                FeedResponse<Document> response = null;

                try
                {
                    response = await query.ExecuteNextAsync<Document>();
                    long parsedLSNFromSessionToken = TryConvertToNumber(ParseAmountFromSessionToken(response.SessionToken));
                    long lastSequenceNumber = response.Count > 0 ? TryConvertToNumber(response.First().GetPropertyValue<string>(LSNPropertyName)) : parsedLSNFromSessionToken;
                    long partitionRemaining = parsedLSNFromSessionToken - lastSequenceNumber;
                    remaining += partitionRemaining < 0 ? 0 : partitionRemaining;
                }
                catch (DocumentClientException ex)
                {
                    ExceptionDispatchInfo exceptionDispatchInfo = ExceptionDispatchInfo.Capture(ex);
                    DocumentClientException dcex = (DocumentClientException)exceptionDispatchInfo.SourceException;
                    if ((StatusCode.NotFound == (StatusCode)dcex.StatusCode && SubStatusCode.ReadSessionNotAvailable != (SubStatusCode)GetSubStatusCode(dcex))
                        || StatusCode.Gone == (StatusCode)dcex.StatusCode)
                    {
                        // We are not explicitly handling Splits here to avoid any collision with an Observer that might have picked this up and managing the split
                        TraceLog.Error(string.Format("GetEstimateWork > Partition {0}: resource gone (subStatus={1}).", existingLease.PartitionId, GetSubStatusCode(dcex)));
                    }
                    else if (StatusCode.TooManyRequests == (StatusCode)dcex.StatusCode ||
                                    StatusCode.ServiceUnavailable == (StatusCode)dcex.StatusCode)
                    {
                        TraceLog.Warning(string.Format("GetEstimateWork > Partition {0}: retriable exception : {1}", existingLease.PartitionId, dcex.Message));
                    }
                    else
                    {
                        TraceLog.Error(string.Format("GetEstimateWork > Partition {0}: Unhandled exception", ex.Error.Message));
                    }
                }
            }

            return remaining;
        }

        /// <summary>Asynchronously shuts down the host instance. This method maintains the leases on all partitions currently held, and enables each 
        /// host instance to shut down cleanly by invoking the method with object.</summary> 
        /// <returns>A task that indicates the host instance has stopped.</returns>
        public async Task UnregisterObserversAsync()
        {
            await this.StopAsync(ChangeFeedObserverCloseReason.Shutdown);
            this.observerFactory = null;
        }

        Task IPartitionObserver<DocumentServiceLease>.OnPartitionAcquiredAsync(DocumentServiceLease lease)
        {
            Debug.Assert(lease != null && !string.IsNullOrEmpty(lease.Owner), "lease");
            TraceLog.Informational(string.Format("Host '{0}' partition {1}: acquired!", this.HostName, lease.PartitionId));

#if DEBUG
            Interlocked.Increment(ref this.partitionCount);
#endif

            IChangeFeedObserver observer = this.observerFactory.CreateObserver();
            ChangeFeedObserverContext context = new ChangeFeedObserverContext(lease.PartitionId, this);
            CancellationTokenSource cancellation = new CancellationTokenSource();

            WorkerData workerData = null;
            ManualResetEvent workerTaskOkToStart = new ManualResetEvent(false);

            // Create ChangeFeedOptions to use for this worker.
            ChangeFeedOptions options = new ChangeFeedOptions
            {
                MaxItemCount = this.changeFeedOptions.MaxItemCount,
                PartitionKeyRangeId = this.changeFeedOptions.PartitionKeyRangeId,
                SessionToken = this.changeFeedOptions.SessionToken,
                StartFromBeginning = this.changeFeedOptions.StartFromBeginning,
                RequestContinuation = this.changeFeedOptions.RequestContinuation
            };

            Task workerTask = Task.Run(async () =>
            {
                ChangeFeedObserverCloseReason? closeReason = null;
                try
                {
                    TraceLog.Verbose(string.Format("Worker task waiting for start signal: partition '{0}'", lease.PartitionId));

                    workerTaskOkToStart.WaitOne();

                    Debug.Assert(workerData != null);
                    TraceLog.Verbose(string.Format("Worker task started: partition '{0}'", lease.PartitionId));

                    try
                    {
                        await observer.OpenAsync(context);
                    }
                    catch (Exception ex)
                    {
                        TraceLog.Error(string.Format("IChangeFeedObserver.OpenAsync exception: {0}", ex));
                        closeReason = ChangeFeedObserverCloseReason.ObserverError;
                        throw;
                    }

                    options.PartitionKeyRangeId = lease.PartitionId;
                    if (!string.IsNullOrEmpty(lease.ContinuationToken))
                    {
                        options.RequestContinuation = lease.ContinuationToken;
                    }

                    CheckpointStats checkpointStats = null;
                    if (!this.statsSinceLastCheckpoint.TryGetValue(lease.PartitionId, out checkpointStats) || checkpointStats == null)
                    {
                        // It could be that the lease was created by different host and we picked it up.
                        checkpointStats = this.statsSinceLastCheckpoint.AddOrUpdate(
                            lease.PartitionId, 
                            new CheckpointStats(), 
                            (partitionId, existingStats) => existingStats);
                        Trace.TraceWarning(string.Format("Added stats for partition '{0}' for which the lease was picked up after the host was started.", lease.PartitionId));
                    }

                    IDocumentQuery<Document> query = this.documentClient.CreateDocumentChangeFeedQuery(this.collectionSelfLink, options);

                    TraceLog.Verbose(string.Format("Worker start: partition '{0}', continuation '{1}'", lease.PartitionId, lease.ContinuationToken));

                    string lastContinuation = options.RequestContinuation;

                    while (this.isShutdown == 0)
                    {
                        do
                        {
                            ExceptionDispatchInfo exceptionDispatchInfo = null;
                            FeedResponse<Document> response = null;

                            try
                            {
                                response = await query.ExecuteNextAsync<Document>();
                                lastContinuation = response.ResponseContinuation;
                            }
                            catch (DocumentClientException ex)
                            {
                                exceptionDispatchInfo = ExceptionDispatchInfo.Capture(ex);
                            }

                            if (exceptionDispatchInfo != null)
                            {
                                DocumentClientException dcex = (DocumentClientException)exceptionDispatchInfo.SourceException;

                                if (StatusCode.NotFound == (StatusCode)dcex.StatusCode && SubStatusCode.ReadSessionNotAvailable != (SubStatusCode)GetSubStatusCode(dcex))
                                {
                                    // Most likely, the database or collection was removed while we were enumerating.
                                    // Shut down. The user will need to start over.
                                    // Note: this has to be a new task, can't await for shutdown here, as shudown awaits for all worker tasks.
                                    TraceLog.Error(string.Format("Partition {0}: resource gone (subStatus={1}). Aborting.", context.PartitionKeyRangeId, GetSubStatusCode(dcex)));
                                    await Task.Factory.StartNew(() => this.StopAsync(ChangeFeedObserverCloseReason.ResourceGone));
                                    break;
                                }
                                else if (StatusCode.Gone == (StatusCode)dcex.StatusCode)
                                {
                                    SubStatusCode subStatusCode = (SubStatusCode)GetSubStatusCode(dcex);
                                    if (SubStatusCode.PartitionKeyRangeGone == subStatusCode)
                                    {
                                        bool isSuccess = await HandleSplitAsync(context.PartitionKeyRangeId, lastContinuation, lease.Id);
                                        if (!isSuccess)
                                        {
                                            TraceLog.Error(string.Format("Partition {0}: HandleSplit failed! Aborting.", context.PartitionKeyRangeId));
                                            await Task.Factory.StartNew(() => this.StopAsync(ChangeFeedObserverCloseReason.ResourceGone));
                                            break;
                                        }

                                        // Throw LeaseLostException so that we take the lease down.
                                        throw new LeaseLostException(lease, exceptionDispatchInfo.SourceException, true);
                                    }
                                    else if (SubStatusCode.Splitting == subStatusCode)
                                    {
                                        TraceLog.Warning(string.Format("Partition {0} is splitting. Will retry to read changes until split finishes. {1}", context.PartitionKeyRangeId, dcex.Message));
                                    }
                                    else
                                    {
                                        exceptionDispatchInfo.Throw();
                                    }
                                }
                                else if (StatusCode.TooManyRequests == (StatusCode)dcex.StatusCode ||
                                    StatusCode.ServiceUnavailable == (StatusCode)dcex.StatusCode)
                                {
                                    TraceLog.Warning(string.Format("Partition {0}: retriable exception : {1}", context.PartitionKeyRangeId, dcex.Message));
                                }
                                else
                                {
                                    exceptionDispatchInfo.Throw();
                                }

                                await Task.Delay(dcex.RetryAfter != TimeSpan.Zero ? dcex.RetryAfter : this.options.FeedPollDelay, cancellation.Token);
                            }

                            if (response != null)
                            {
                                if (response.Count > 0)
                                {
                                    List<Document> docs = new List<Document>();
                                    docs.AddRange(response);

                                    try
                                    {
                                        context.FeedResponse = response;
                                        await observer.ProcessChangesAsync(context, docs);
                                    }
                                    catch (Exception ex)
                                    {
                                        TraceLog.Error(string.Format("IChangeFeedObserver.ProcessChangesAsync exception: {0}", ex));
                                        closeReason = ChangeFeedObserverCloseReason.ObserverError;
                                        throw;
                                    }
                                    finally
                                    {
                                        context.FeedResponse = null;
                                    }
                                }

                                checkpointStats.ProcessedDocCount += (uint)response.Count;

                                if (this.options.IsAutoCheckpointEnabled)
                                {
                                    if (IsCheckpointNeeded(lease, checkpointStats))
                                    {
                                        lease = workerData.Lease = await this.CheckpointAsync(lease, response.ResponseContinuation, context);
                                        checkpointStats.Reset();
                                    }
                                    else if (response.Count > 0)
                                    {
                                        TraceLog.Informational(string.Format("Checkpoint: not checkpointing for partition {0}, {1} docs, new continuation '{2}' as frequency condition is not met", lease.PartitionId, response.Count, response.ResponseContinuation));
                                    }
                                }
                            }
                        }
                        while (query.HasMoreResults && this.isShutdown == 0);

                        if (this.isShutdown == 0)
                        {
                            await Task.Delay(this.options.FeedPollDelay, cancellation.Token);
                        }
                    } // Outer while (this.isShutdown == 0) loop.

                    closeReason = ChangeFeedObserverCloseReason.Shutdown;
                }
                catch (LeaseLostException ex)
                {
                    closeReason = ex.IsGone ? ChangeFeedObserverCloseReason.LeaseGone : ChangeFeedObserverCloseReason.LeaseLost;
                }
                catch (TaskCanceledException ex)
                {
                    if (cancellation.IsCancellationRequested || this.isShutdown != 0)
                    {
                        TraceLog.Informational(string.Format("Cancel signal received for partition {0} worker!", context.PartitionKeyRangeId));
                        if (!closeReason.HasValue)
                        {
                            closeReason = ChangeFeedObserverCloseReason.Shutdown;
                        }
                    }
                    else
                    {
                        TraceLog.Warning(string.Format("Partition {0}: got task cancelled exception in non-shutdown scenario [cancellation={1}, isShutdown={2}], {3}", context.PartitionKeyRangeId, cancellation.IsCancellationRequested, this.isShutdown, ex.StackTrace));
                        if (!closeReason.HasValue)
                        {
                            closeReason = ChangeFeedObserverCloseReason.Unknown;
                        }
                    }
                }
                catch (Exception ex)
                {
                    TraceLog.Error(string.Format("Partition {0} exception: {1}", context.PartitionKeyRangeId, ex));
                    if (!closeReason.HasValue)
                    {
                        closeReason = ChangeFeedObserverCloseReason.Unknown;
                    }
                }

                if (closeReason.HasValue)
                {
                    TraceLog.Informational(string.Format("Releasing lease for partition {0} due to an error, reason: {1}!", context.PartitionKeyRangeId, closeReason.Value));

                    // Note: this has to be a new task, because OnPartitionReleasedAsync awaits for worker task.
                    await Task.Factory.StartNew(async () => await this.partitionManager.TryReleasePartitionAsync(context.PartitionKeyRangeId, true, closeReason.Value));
                }

                TraceLog.Informational(string.Format("Partition {0}: worker finished!", context.PartitionKeyRangeId));
            });

            workerData = new WorkerData(workerTask, observer, context, cancellation, lease);
            this.partitionKeyRangeIdToWorkerMap.AddOrUpdate(context.PartitionKeyRangeId, workerData, (string id, WorkerData d) => { return workerData; });
            workerTaskOkToStart.Set();

            return Task.FromResult(0);
        }
        
        async Task IPartitionObserver<DocumentServiceLease>.OnPartitionReleasedAsync(DocumentServiceLease lease, ChangeFeedObserverCloseReason reason)
        {
            Debug.Assert(lease != null);

#if DEBUG
            Interlocked.Decrement(ref this.partitionCount);
#endif

            TraceLog.Informational(string.Format("Host '{0}' releasing partition {1}...", this.HostName, lease.PartitionId));
            WorkerData workerData = null;
            if (this.partitionKeyRangeIdToWorkerMap.TryGetValue(lease.PartitionId, out workerData))
            {
<<<<<<< HEAD
                Debug.Assert(workerData != null);

                workerData.Cancellation.Cancel();
=======
                await workerData.CheckpointInProgress.WaitAsync();
                try
                {
                    workerData.Cancellation.Cancel();
                }
                finally
                {
                    workerData.CheckpointInProgress.Release();
                }
>>>>>>> 09fb7259

                try
                { 
                    await workerData.Observer.CloseAsync(workerData.Context, reason);
                }
                catch (Exception ex)
                {
                    // Eat all client exceptions.
                    TraceLog.Error(string.Format("IChangeFeedObserver.CloseAsync: exception: {0}", ex));
                }

                await workerData.Task;
                this.partitionKeyRangeIdToWorkerMap.TryRemove(lease.PartitionId, out workerData);
            }

            TraceLog.Informational(string.Format("Host '{0}' partition {1}: released!", this.HostName, workerData.Context.PartitionKeyRangeId));
        }

        static DocumentCollectionInfo CanoninicalizeCollectionInfo(DocumentCollectionInfo collectionInfo)
        {
            DocumentCollectionInfo result = collectionInfo;
            if (string.IsNullOrEmpty(result.ConnectionPolicy.UserAgentSuffix))
            {
                result = new DocumentCollectionInfo(collectionInfo);
                result.ConnectionPolicy.UserAgentSuffix = DefaultUserAgentSuffix;
            }

            return result;
        }

        internal async Task CheckpointAsync(string continuation, ChangeFeedObserverContext context)
        {
            if (string.IsNullOrEmpty(continuation)) throw new ArgumentException("continuation");
            if (context == null) throw new ArgumentNullException("context");
            if (string.IsNullOrEmpty(context.PartitionKeyRangeId)) throw new ArgumentException("context.PartitionKeyRangeId");

            WorkerData workerData;
            this.partitionKeyRangeIdToWorkerMap.TryGetValue(context.PartitionKeyRangeId, out workerData);

            if(workerData == null)
            {
                TraceLog.Warning(string.Format("CheckpointAsync: called at wrong time, failed to get worker data for partition {0}. Most likely the partition is not longer owned by this host.", context.PartitionKeyRangeId));
                throw new LeaseLostException(string.Format("Failed to find lease for partition {0} in the set of owned leases.", context.PartitionKeyRangeId));
            }

            if (workerData.Lease == null)
            {
                TraceLog.Error(string.Format("CheckpointAsync: found the worker data but lease is null, for partition {0}. This should never happen.", context.PartitionKeyRangeId));
                throw new LeaseLostException(string.Format("Failed to find lease for partition {0}.", context.PartitionKeyRangeId));
            }

            await workerData.CheckpointInProgress.WaitAsync();
            try
            {
                if (workerData.Cancellation.IsCancellationRequested)
                {
                    TraceLog.Warning(string.Format("CheckpointAsync: called at wrong time, partition {0} is shutting down. The ownership of the partition by this host is about to end.", context.PartitionKeyRangeId));
                    throw new LeaseLostException(string.Format("CheckpointAsync: partition {0} is shutting down.", context.PartitionKeyRangeId));
                }

                workerData.Lease = await this.CheckpointAsync(workerData.Lease, continuation, context);
            }
            finally
            {
                workerData.CheckpointInProgress.Release();
            }
        }

        async Task<DocumentServiceLease> CheckpointAsync(DocumentServiceLease lease, string continuation, ChangeFeedObserverContext context)
        {
            Debug.Assert(lease != null);
            Debug.Assert(!string.IsNullOrEmpty(continuation));

            DocumentServiceLease result = null;
            try
            {
                result = (DocumentServiceLease)await this.checkpointManager.CheckpointAsync(lease, continuation, lease.SequenceNumber + 1);

                Debug.Assert(result.ContinuationToken == continuation, "ContinuationToken was not updated!");
                TraceLog.Informational(string.Format("Checkpoint: partition {0}, new continuation '{1}'", lease.PartitionId, continuation));
            }
            catch (LeaseLostException)
            {
                TraceLog.Warning(string.Format("Partition {0}: failed to checkpoint due to lost lease", context.PartitionKeyRangeId));
                throw;
            }
            catch (Exception ex)
            {
                TraceLog.Error(string.Format("Partition {0}: failed to checkpoint due to unexpected error: {1}", context.PartitionKeyRangeId, ex.Message));
                throw;
            }

            Debug.Assert(result != null);
            return await Task.FromResult<DocumentServiceLease>(result);
        }

        async Task InitializeAsync()
        {
            this.documentClient = new DocumentClient(this.collectionLocation.Uri, this.collectionLocation.MasterKey, this.collectionLocation.ConnectionPolicy);

            Uri databaseUri = UriFactory.CreateDatabaseUri(this.collectionLocation.DatabaseName);
            Database database = await this.documentClient.ReadDatabaseAsync(databaseUri);

            Uri collectionUri = UriFactory.CreateDocumentCollectionUri(this.collectionLocation.DatabaseName, this.collectionLocation.CollectionName);
            ResourceResponse<DocumentCollection> collectionResponse = await this.documentClient.ReadDocumentCollectionAsync(
                collectionUri, 
                new RequestOptions { PopulateQuotaInfo = true });
            DocumentCollection collection = collectionResponse.Resource;
            this.collectionSelfLink = collection.SelfLink;

            // Grab the options-supplied prefix if present otherwise leave it empty.
            string optionsPrefix = this.options.LeasePrefix ?? string.Empty;

            // Beyond this point all access to collection is done via this self link: if collection is removed, we won't access new one using same name by accident.
            this.leasePrefix = string.Format(CultureInfo.InvariantCulture, "{0}{1}_{2}_{3}", optionsPrefix, this.collectionLocation.Uri.Host, database.ResourceId, collection.ResourceId);

            var leaseManager = new DocumentServiceLeaseManager(
                this.auxCollectionLocation, 
                this.leasePrefix, 
                this.options.LeaseExpirationInterval, 
                this.options.LeaseRenewInterval);
            await leaseManager.InitializeAsync();

            this.leaseManager = leaseManager;
            this.checkpointManager = (ICheckpointManager)leaseManager;

            if (this.options.DiscardExistingLeases)
            {
                TraceLog.Warning(string.Format("Host '{0}': removing all leases, as requested by ChangeFeedHostOptions", this.HostName));
                await this.leaseManager.DeleteAllAsync();
            }

            // Note: lease store is never stale as we use monitored colleciton Rid as id prefix for aux collection.
            // Collection was removed and re-created, the rid would change.
            // If it's not deleted, it's not stale. If it's deleted, it's not stale as it doesn't exist.
            await this.leaseManager.CreateLeaseStoreIfNotExistsAsync();

            var ranges = new Dictionary<string, PartitionKeyRange>();
            foreach (var range in await this.EnumPartitionKeyRangesAsync(this.collectionSelfLink))
            {
                ranges.Add(range.Id, range);
            }

            TraceLog.Informational(string.Format("Source collection: '{0}', {1} partition(s), {2} document(s)", this.collectionLocation.CollectionName, ranges.Count, GetDocumentCount(collectionResponse)));

            await this.CreateLeases(ranges);

            this.partitionManager = new PartitionManager<DocumentServiceLease>(this.HostName, this.leaseManager, this.options);
            await this.partitionManager.SubscribeAsync(this);
            await this.partitionManager.InitializeAsync();
        }

        /// <summary>
        /// Create leases for new partitions and take care of split partitions.
        /// </summary>
        private async Task CreateLeases(IDictionary<string, PartitionKeyRange> ranges)
        {
            Debug.Assert(ranges != null);

            // Get leases after getting ranges, to make sure that no other hosts checked in continuation for split partition after we got leases.
            var existingLeases = new Dictionary<string, DocumentServiceLease>();
            foreach (var lease in await this.leaseManager.ListLeases())
            {
                existingLeases.Add(lease.PartitionId, lease);
            }

            var gonePartitionIds = new HashSet<string>();
            foreach (var partitionId in existingLeases.Keys)
            {
                if (!ranges.ContainsKey(partitionId)) gonePartitionIds.Add(partitionId);
            }

            var addedPartitionIds = new List<string>();
            foreach (var range in ranges)
            {
                if (!existingLeases.ContainsKey(range.Key)) addedPartitionIds.Add(range.Key);
            }

            // Create leases for new partitions, if there was split, use continuation from parent partition.
            var parentIdToChildLeases = new ConcurrentDictionary<string, ConcurrentQueue<DocumentServiceLease>>();
            await addedPartitionIds.ForEachAsync(
                async addedRangeId =>
                {
                    this.statsSinceLastCheckpoint.AddOrUpdate(
                        addedRangeId,
                        new CheckpointStats(),
                        (partitionId, existingStats) => existingStats);

                    string continuationToken = null;
                    string parentIds = string.Empty;
                    var range = ranges[addedRangeId];
                    if (range.Parents != null && range.Parents.Count > 0)   // Check for split.
                    {
                        foreach (var parentRangeId in range.Parents)
                        {
                            if (gonePartitionIds.Contains(parentRangeId))
                            {
                                // Transfer continiation from lease for gone parent to lease for its child partition.
                                Debug.Assert(existingLeases[parentRangeId] != null);

                                parentIds += parentIds.Length == 0 ? parentRangeId : "," + parentRangeId;
                                if (continuationToken != null)
                                {
                                    TraceLog.Warning(string.Format("Partition {0}: found more than one parent, new continuation '{1}', current '{2}', will use '{3}'", addedRangeId, existingLeases[parentRangeId].ContinuationToken, existingLeases[parentRangeId].ContinuationToken));
                                }

                                continuationToken = existingLeases[parentRangeId].ContinuationToken;
                            }
                        }
                    }

                    bool wasCreated = await this.leaseManager.CreateLeaseIfNotExistAsync(addedRangeId, continuationToken);

                    if (wasCreated)
                    {
                        if (parentIds.Length == 0)
                        {
                            TraceLog.Informational(string.Format("Created lease for partition '{0}', continuation '{1}'.", addedRangeId, continuationToken));
                        }
                        else
                        {
                            TraceLog.Informational(string.Format("Created lease for partition '{0}' as child of split partition(s) '{1}', continuation '{2}'.", addedRangeId, parentIds, continuationToken));
                        }
                    }
                    else
                    {
                        TraceLog.Warning(string.Format("Some other host created lease for '{0}' as child of split partition(s) '{1}', continuation '{2}'.", addedRangeId, parentIds, continuationToken));
                    }
                },
                this.options.DegreeOfParallelism);

            // Remove leases for splitted (and thus gone partitions) and update continuation token.
            await gonePartitionIds.ForEachAsync(
                async goneRangeId =>
                {
                    await this.leaseManager.DeleteAsync(existingLeases[goneRangeId]);
                    TraceLog.Informational(string.Format("Deleted lease for gone (splitted) partition '{0}', continuation '{1}'", goneRangeId, existingLeases[goneRangeId].ContinuationToken));

                    CheckpointStats removedStatsUnused;
                    this.statsSinceLastCheckpoint.TryRemove(goneRangeId, out removedStatsUnused);
                },
                this.options.DegreeOfParallelism);
        }

        async Task<List<PartitionKeyRange>> EnumPartitionKeyRangesAsync(string collectionSelfLink)
        {
            Debug.Assert(!string.IsNullOrWhiteSpace(collectionSelfLink), "collectionSelfLink");

            string partitionkeyRangesPath = string.Format(CultureInfo.InvariantCulture, "{0}/pkranges", collectionSelfLink);

            FeedResponse<PartitionKeyRange> response = null;
            var partitionKeyRanges = new List<PartitionKeyRange>();
            do
            {
                FeedOptions feedOptions = new FeedOptions { MaxItemCount = 1000, RequestContinuation = response != null ? response.ResponseContinuation : null };
                response = await this.documentClient.ReadPartitionKeyRangeFeedAsync(partitionkeyRangesPath, feedOptions);
                partitionKeyRanges.AddRange(response);
            }
            while (!string.IsNullOrEmpty(response.ResponseContinuation));

            return partitionKeyRanges;
        }

        async Task StartAsync()
        {
            await this.InitializeAsync();
            await this.partitionManager.StartAsync();
        }

        async Task StopAsync(ChangeFeedObserverCloseReason reason)
        {
            if (Interlocked.CompareExchange(ref this.isShutdown, 1, 0) != 0)
            {
                return;
            }

            TraceLog.Informational(string.Format("Host '{0}': STOP signal received!", this.HostName));

            List<Task> closingTasks = new List<Task>();

            // Trigger stop for PartitionManager so it triggers shutdown of AcquireLease task and starts processor shutdown
            closingTasks.Add(this.partitionManager.StopAsync(reason));

            // Stop all workers.
            TraceLog.Informational(string.Format("Host '{0}': Cancelling {1} workers.", this.HostName, this.partitionKeyRangeIdToWorkerMap.Count));
            foreach (var item in this.partitionKeyRangeIdToWorkerMap.Values)
            {
                item.Cancellation.Cancel();
                closingTasks.Add(item.Task);
            }

            // wait for everything to shutdown
            TraceLog.Informational(string.Format("Host '{0}': Waiting for {1} closing tasks...", this.HostName, closingTasks.Count));
            if (closingTasks.Count > 0)
            {
                await Task.WhenAll(closingTasks.ToArray());
            }

            this.partitionKeyRangeIdToWorkerMap.Clear();

            if (this.leaseManager is IDisposable)
            {
                ((IDisposable)this.leaseManager).Dispose();
            }

            TraceLog.Informational(string.Format("Host '{0}': stopped.", this.HostName));
        }

        /// <summary>
        /// Handle split for given partition.
        /// </summary>
        /// <param name="partitionKeyRangeId">The id of the partition that was splitted, aka parent partition.</param>
        /// <param name="continuationToken">Continuation token on split partition before split.</param>
        /// <param name="leaseId">The id of the lease. This is needed to avoid extra call to ILeaseManager to get the lease by partitionId.</param>
        /// <returns>True on success, false on failure.</returns>
        private async Task<bool> HandleSplitAsync(string partitionKeyRangeId, string continuationToken, string leaseId)
        {
            Debug.Assert(!string.IsNullOrEmpty(partitionKeyRangeId));
            Debug.Assert(!string.IsNullOrEmpty(leaseId));

            TraceLog.Informational(string.Format("Partition {0} is gone due to split, continuation '{1}'", partitionKeyRangeId, continuationToken));

            List<PartitionKeyRange> allRanges = await this.EnumPartitionKeyRangesAsync(this.collectionSelfLink);

            var childRanges = new List<PartitionKeyRange>(allRanges.Where(range => range.Parents.Contains(partitionKeyRangeId)));
            if (childRanges.Count < 2)
            {
                TraceLog.Error(string.Format("Partition {0} had split but we failed to find at least 2 child paritions."));
                return false;
            }

            var tasks = new List<Task>();
            foreach (var childRange in childRanges)
            {
                tasks.Add(this.leaseManager.CreateLeaseIfNotExistAsync(childRange.Id, continuationToken));
                TraceLog.Informational(string.Format("Creating lease for partition '{0}' as child of partition '{1}', continuation '{2}'", childRange.Id, partitionKeyRangeId, continuationToken));
            }

            await Task.WhenAll(tasks);
            await this.leaseManager.DeleteAsync(new DocumentServiceLease { Id = leaseId });

            TraceLog.Informational(string.Format("Deleted lease for gone (splitted) partition '{0}' continuation '{1}'", partitionKeyRangeId, continuationToken));

            // Note: the rest is up to lease taker, that after waking up would consume these new leases.
            return true;
        }

        private int GetSubStatusCode(DocumentClientException exception)
        {
            Debug.Assert(exception != null);

            const string SubStatusHeaderName = "x-ms-substatus";
            string valueSubStatus = exception.ResponseHeaders.Get(SubStatusHeaderName);
            if (!string.IsNullOrEmpty(valueSubStatus))
            {
                int subStatusCode = 0;
                if (int.TryParse(valueSubStatus, NumberStyles.Integer, CultureInfo.InvariantCulture, out subStatusCode))
                {
                    return subStatusCode;
                }
            }

            return -1;
        }

        private bool IsCheckpointNeeded(DocumentServiceLease lease, CheckpointStats checkpointStats)
        {
            Debug.Assert(lease != null);
            Debug.Assert(checkpointStats != null);

            if (checkpointStats.ProcessedDocCount == 0)
            {
                return false;
            }

            bool isCheckpointNeeded = true;

            if (this.options.CheckpointFrequency != null &&
                (this.options.CheckpointFrequency.ProcessedDocumentCount.HasValue || this.options.CheckpointFrequency.TimeInterval.HasValue))
            {
                // Note: if either condition is satisfied, we checkpoint.
                isCheckpointNeeded = false;
                if (this.options.CheckpointFrequency.ProcessedDocumentCount.HasValue)
                {
                    isCheckpointNeeded = checkpointStats.ProcessedDocCount >= this.options.CheckpointFrequency.ProcessedDocumentCount.Value;
                }

                if (this.options.CheckpointFrequency.TimeInterval.HasValue)
                {
                    isCheckpointNeeded = isCheckpointNeeded ||
                        DateTime.Now - checkpointStats.LastCheckpointTime >= this.options.CheckpointFrequency.TimeInterval.Value;
                }
            }

            return isCheckpointNeeded;
        }

        private static long TryConvertToNumber(string number)
        {
            if (string.IsNullOrEmpty(number))
            {
                return 0;
            }

            long parsed = 0;
            if (!long.TryParse(number, NumberStyles.Any, CultureInfo.InvariantCulture, out parsed))
            {
                TraceLog.Warning(string.Format(CultureInfo.InvariantCulture, "Cannot parse number '{0}'.", number));
                return 0;
            }

            return parsed;
        }

        private static string ParseAmountFromSessionToken(string sessionToken)
        {
            if (string.IsNullOrEmpty(sessionToken))
            {
                return string.Empty;
            }

            int separatorIndex = sessionToken.IndexOf(':');
            return sessionToken.Substring(separatorIndex + 1);
        }

        private static Int64 GetDocumentCount(ResourceResponse<DocumentCollection> response)
        {
            Debug.Assert(response != null);

            var resourceUsage = response.ResponseHeaders["x-ms-resource-usage"];
            if (resourceUsage != null)
            {
                var parts = resourceUsage.Split(';');
                foreach (var part in parts)
                {
                    var name = part.Split('=');
                    if (name.Length > 1 && string.Equals(name[0], "documentsCount", StringComparison.OrdinalIgnoreCase) && !string.IsNullOrEmpty(name[1]))
                    {
                        Int64 result = -1;
                        if (Int64.TryParse(name[1], out result))
                        {
                            return result;
                        }
                        else
                        {
                            TraceLog.Error(string.Format("Failed to get document count from response, can't Int64.TryParse('{0}')", part));
                        }

                        break;
                    }
                }
            }

            return -1;
        }

        private class WorkerData
        {
            public WorkerData(Task task, IChangeFeedObserver observer, ChangeFeedObserverContext context, CancellationTokenSource cancellation, DocumentServiceLease lease)
            {
                Debug.Assert(task != null);
                Debug.Assert(observer != null);
                Debug.Assert(context != null);
                Debug.Assert(cancellation != null);

                this.Task = task;
                this.Observer = observer;
                this.Context = context;
                this.Cancellation = cancellation;
                this.Lease = lease;
            }

            public Task Task { get; private set; }

            public IChangeFeedObserver Observer { get; private set; }

            public ChangeFeedObserverContext Context { get; private set; }

            public CancellationTokenSource Cancellation { get; private set; }

            public DocumentServiceLease Lease { get; set; }

            internal SemaphoreSlim CheckpointInProgress = new SemaphoreSlim(1, 1); // Use semphore as it doesn't have thread affinity.
        }

        /// <summary>
        /// Stats since last checkpoint.
        /// </summary>
        private class CheckpointStats
        {
            internal uint ProcessedDocCount { get; set; }

            internal DateTime LastCheckpointTime { get; set; }

            internal void Reset()
            {
                this.ProcessedDocCount = 0;
                this.LastCheckpointTime = DateTime.Now;
            }
        }
    }
}<|MERGE_RESOLUTION|>--- conflicted
+++ resolved
@@ -493,11 +493,8 @@
             WorkerData workerData = null;
             if (this.partitionKeyRangeIdToWorkerMap.TryGetValue(lease.PartitionId, out workerData))
             {
-<<<<<<< HEAD
                 Debug.Assert(workerData != null);
 
-                workerData.Cancellation.Cancel();
-=======
                 await workerData.CheckpointInProgress.WaitAsync();
                 try
                 {
@@ -507,7 +504,6 @@
                 {
                     workerData.CheckpointInProgress.Release();
                 }
->>>>>>> 09fb7259
 
                 try
                 { 
