--- conflicted
+++ resolved
@@ -81,11 +81,7 @@
     /// </example>
     public class ChangeFeedEventHost : IPartitionObserver<DocumentServiceLease>
     {
-<<<<<<< HEAD
-        const string DefaultUserAgentSuffix = "changefeed-0.3";
-=======
         const string DefaultUserAgentSuffix = "changefeed-0.3.3";
->>>>>>> 60ff8feb
         const string LeaseContainerName = "docdb-changefeed";
         const string LSNPropertyName = "_lsn";
 
@@ -136,11 +132,7 @@
             ChangeFeedOptions changeFeedOptions, 
             ChangeFeedHostOptions hostOptions)
         {
-<<<<<<< HEAD
-            if (string.IsNullOrWhiteSpace(hostName)) throw new ArgumentException("The hostName parameter cannot be null or empty string.", "hostName");
-=======
             if (string.IsNullOrWhiteSpace(hostName)) throw new ArgumentException("The hostName parameter provided to the constructor cannot be null or empty string.", "hostName");
->>>>>>> 60ff8feb
             if (documentCollectionLocation == null) throw new ArgumentNullException("documentCollectionLocation");
             if (documentCollectionLocation.Uri == null) throw new ArgumentNullException("documentCollectionLocation.Uri");
             if (string.IsNullOrWhiteSpace(documentCollectionLocation.DatabaseName)) throw new ArgumentException("documentCollectionLocation.DatabaseName");
@@ -283,10 +275,7 @@
                     TraceLog.Verbose(string.Format("Worker task waiting for start signal: partition '{0}'", lease.PartitionId));
 
                     workerTaskOkToStart.WaitOne();
-<<<<<<< HEAD
-=======
-
->>>>>>> 60ff8feb
+
                     Debug.Assert(workerData != null);
                     TraceLog.Verbose(string.Format("Worker task started: partition '{0}'", lease.PartitionId));
 
@@ -420,19 +409,6 @@
 
                                     checkpointStats.ProcessedDocCount += (uint)response.Count;
 
-<<<<<<< HEAD
-                                    if (this.options.IsAutoCheckpointEnabled)
-                                    {
-                                        if (IsCheckpointNeeded(lease, checkpointStats))
-                                        {
-                                            lease = workerData.Lease = await this.CheckpointAsync(lease, response.ResponseContinuation, context);
-                                            checkpointStats.Reset();
-                                        }
-                                        else if (response.Count > 0)
-                                        {
-                                            TraceLog.Informational(string.Format("Checkpoint: not checkpointing for partition {0}, {1} docs, new continuation '{2}' as frequency condition is not met", lease.PartitionId, response.Count, response.ResponseContinuation));
-                                        }
-=======
                                 if (this.options.IsAutoCheckpointEnabled)
                                 {
                                     if (IsCheckpointNeeded(lease, checkpointStats))
@@ -443,11 +419,11 @@
                                     else if (response.Count > 0)
                                     {
                                         TraceLog.Informational(string.Format("Checkpoint: not checkpointing for partition {0}, {1} docs, new continuation '{2}' as frequency condition is not met", lease.PartitionId, response.Count, response.ResponseContinuation));
->>>>>>> 60ff8feb
                                     }
                                 }
                             }
-                            while (query.HasMoreResults && this.isShutdown == 0);
+                        }
+                        while (query.HasMoreResults && this.isShutdown == 0);
 
                             if (this.isShutdown == 0)
                             {
@@ -513,11 +489,8 @@
             WorkerData workerData = null;
             if (this.partitionKeyRangeIdToWorkerMap.TryGetValue(lease.PartitionId, out workerData))
             {
-<<<<<<< HEAD
-=======
                 Debug.Assert(workerData != null);
 
->>>>>>> 60ff8feb
                 await workerData.CheckpointInProgress.WaitAsync();
                 try
                 {
