--- conflicted
+++ resolved
@@ -105,13 +105,8 @@
             // 7. Perform an index transform
             await PerformIndexTransformations();
 
-<<<<<<< HEAD
-            //// Uncomment to delete database
-            //await client.DeleteDatabaseAsync(UriFactory.CreateDatabaseUri(databaseId));
-=======
             // Uncomment to Cleanup
             // await client.DeleteDatabaseAsync(UriFactory.CreateDatabaseUri(databaseId));
->>>>>>> fc16687e
         }
 
         /// <summary>
