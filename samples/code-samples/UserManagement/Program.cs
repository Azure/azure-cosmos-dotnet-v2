﻿namespace DocumentDB.Samples.UserManagement
{
    using DocumentDB.Samples.Shared.Util;
    using Microsoft.Azure.Documents;
    using Microsoft.Azure.Documents.Client;
    using Microsoft.Azure.Documents.Linq;
    using System;
    using System.Collections.Generic;
    using System.Configuration;
    using System.Linq;
    using System.Net;
    using System.Threading.Tasks;

    //------------------------------------------------------------------------------------------------
    // This sample demonstrates the basic CRUD operations on a User resource for Azure DocumentDB
    //------------------------------------------------------------------------------------------------

    public class Program
    {
        private static DocumentClient client;

        //Assign a id for your database & collection 
        private static readonly string DatabaseName = "samples";
        private static readonly string CollectionName = "auth-samples";

        //Read the DocumentDB endpointUrl and authorisationKeys from config
        //These values are available from the Azure Management Portal on the DocumentDB Account Blade under "Keys"
        //NB > Keep these values in a safe & secure location. Together they provide Administrative access to your DocDB account
        private static readonly string endpointUrl = ConfigurationManager.AppSettings["EndPointUrl"];
        private static readonly string authorizationKey = ConfigurationManager.AppSettings["AuthorizationKey"];

        public static void Main(string[] args)
        {
            try
            {
                //Get a Document client
                using (client = new DocumentClient(new Uri(endpointUrl), authorizationKey))
                {
                    RunDemoAsync(DatabaseName, CollectionName).Wait();
                }
            }
#if !DEBUG
            catch (Exception e)
            {
                LogException(e);
            }
#endif
            finally
            {
                Console.WriteLine("End of demo, press any key to exit.");
                Console.ReadKey();
            }
        }

        private static async Task RunDemoAsync(string databaseId, string collectionId)
        {
            //--------------------------------------------------------------------------------------------------
            // We need a Database, Two Collections, Two Users, and some permissions for this sample,
            // So let's go ahead and set these up initially
            //--------------------------------------------------------------------------------------------------

            // Get, or Create, the Database
            Database db = await client.CreateDatabaseIfNotExistsAsync(new Database { Id = databaseId });
<<<<<<< HEAD
            Database db2 = await client.CreateDatabaseIfNotExistsAsync(new Database { Id = "auth-samples-2" });
=======
            Database db2 = await client.CreateDatabaseIfNotExistsAsync(new Database { Id = "Test" });
>>>>>>> fc16687e

            // Get, or Create, two seperate Collections
            DocumentCollection collection1 = new DocumentCollection();
            collection1.Id = "COL1";
            collection1.PartitionKey.Paths.Add("/partitionKey");

            collection1 = await client.CreateDocumentCollectionAsync(
                UriFactory.CreateDatabaseUri(databaseId),
                collection1,
                new RequestOptions { OfferThroughput = 400 });

            DocumentCollection collection2 = new DocumentCollection();
            collection2.Id = "COL2";
            collection2.PartitionKey.Paths.Add("/partitionKey");

            collection2 = await client.CreateDocumentCollectionAsync(
                UriFactory.CreateDatabaseUri(databaseId),
                collection2,
                new RequestOptions { OfferThroughput = 400 });

            // Insert two documents in to col1
            Document doc1 = await client.CreateDocumentAsync(collection1.DocumentsLink, new { id = "doc1", partitionKey = "partitionKey1" });
            Document doc2 = await client.CreateDocumentAsync(collection1.DocumentsLink, new { id = "doc2", partitionKey = "pk2" });

            // Insert one document in to col2
            Document doc3 = await client.CreateDocumentAsync(collection2.DocumentsLink, new { id = "doc3" });

            // Create two users
            User user1 = await client.CreateUserAsync(db.UsersLink, new User { Id = "Thomas Andersen" });
            User user2 = await client.CreateUserAsync(db.UsersLink, new User { Id = "Robin Wakefield" });

            // Read Permission on col1 for user1
            Permission permissionUser1Col1 = await CreatePermissionAsync(collection1.SelfLink, user1.SelfLink, PermissionMode.Read);

            // All Permissions on Doc1 for user1
            Permission permissionUser1Doc1 = await CreatePermissionAsync(doc1.SelfLink, user1.SelfLink, PermissionMode.All, "partitionKey1");

            // Read Permissions on col2 for user1
            Permission permissionUser1Col2 = await CreatePermissionAsync(collection2.SelfLink, user1.SelfLink, PermissionMode.Read);

            // All Permissions on col2 for user2
            Permission permissionUser2Col2 = await CreatePermissionAsync(collection2.SelfLink, user2.SelfLink, PermissionMode.All);
            
            // All user1's permissions in a List
            List<Permission> user1Permissions = await GetUserPermissionsAsync(user1.SelfLink);

            //--------------------------------------------------------------------------------------------------
            // That takes care of the creating Users, Permissions on Resources, Linking user to permissions etc. 
            // Now let's take a look at the result of User.Id = 1 having ALL permission on a single Collection
            // but not on anything else
            //----------------------------------------------------------------------------------------------------

            //Attempt to do admin operations when user only has Read on a collection
            await AttemptAdminOperationsAsync(collection1.SelfLink, permissionUser1Col1);

            //Attempt a write Document with read-only Collection permission
            await AttemptWriteWithReadPermissionAsync(collection1.SelfLink, permissionUser1Col1);

            //Attempt to read across multiple collections
            await AttemptReadFromTwoCollections(new List<string> { collection1.SelfLink, collection2.SelfLink }, user1Permissions);
            
            // Uncomment to Cleanup 
            // await client.DeleteDatabaseAsync(db.SelfLink);
            // await client.DeleteDatabaseAsync(db2.SelfLink);
        }
        
        private static async Task<Permission> CreatePermissionAsync(string resourceLink, string userLink, PermissionMode mode, string resourcePartitionKey = null)
        {
            Permission permission = new Permission
            {
                Id = Guid.NewGuid().ToString("N"),
                PermissionMode = mode,
                ResourceLink = resourceLink
            };

            if (resourcePartitionKey != null)
            {
                permission.ResourcePartitionKey = new PartitionKey(resourcePartitionKey);
            }

            ResourceResponse<Permission> response = await DocumentClientHelper.ExecuteWithRetries<ResourceResponse<Permission>>(
                client, 
                () => client.CreatePermissionAsync(userLink, permission));

            return response.Resource;
        }
        
        private static async Task AttemptReadFromTwoCollections(List<string> collectionLinks, List<Permission> permissions)
        {
            //Now, we're going to use multiple permission tokens.
            //In this case, a read Permission on col1 AND another read Permission for col2
            //This means the user should be able to read from both col1 and col2, but not have 
            //the ability to read other collections should they exist, nor any admin access.
            //the user will also not have permission to write in either collection            
            using (DocumentClient client = new DocumentClient(new Uri(endpointUrl), permissions))
            {
                FeedResponse<dynamic> response;

                //read collection 1 > should succeed
                response = await client.ReadDocumentFeedAsync(collectionLinks[0]);

                //read from collection 2 > should succeed
                response = await client.ReadDocumentFeedAsync(collectionLinks[1]);

                //attempt to write a doc in col 2 > should fail with Forbidden
                try
                {
                    await client.UpsertDocumentAsync(collectionLinks[1], new { id = "not allowed" });

                    //should never get here, because we expect the create to fail
                    throw new ApplicationException("should never get here");
                }
                catch (DocumentClientException de)
                {
                    //expecting an Forbidden exception, anything else, rethrow
                    if (de.StatusCode != HttpStatusCode.Forbidden) throw;
                }
            }

            return;
        }
        
        private static async Task AttemptWriteWithReadPermissionAsync(string collectionLink, Permission permission)
        {            
            using (DocumentClient client = new DocumentClient( new Uri(endpointUrl), permission.Token))
            {
                //attempt to write a document > should fail
                try
                {
                    await client.UpsertDocumentAsync(collectionLink, new { id = "not allowed" });

                    //should never get here, because we expect the create to fail
                    throw new ApplicationException("should never get here");
                }
                catch (DocumentClientException de)
                {
                    //expecting an Forbidden exception, anything else, rethrow
                    if (de.StatusCode != HttpStatusCode.Forbidden) throw;
                }
            }
        }
        
        private static async Task AttemptAdminOperationsAsync(string collectionLink, Permission permission)
        {
            using (DocumentClient client = new DocumentClient(new Uri(endpointUrl), permission.Token))
            {
                //try read collection > should succeed because user1 was granted Read permission on col1
                var docs = await client.ReadDocumentFeedAsync(collectionLink);
                foreach (Document doc in docs)
                {
                    Console.WriteLine(doc);
                }

                //try iterate databases > should fail because the user has no Admin rights 
                //but only read access to a single collection and therefore
                //cannot access anything outside of that collection.
                try
                {
                    var databases = await client.ReadDatabaseFeedAsync();
                    foreach (Database database in databases) { throw new ApplicationException("Should never get here"); }
                }
                catch (DocumentClientException de)
                {
                    //expecting an Unauthorised exception, anything else, rethrow
                    if (de.StatusCode != HttpStatusCode.Forbidden) throw;
                }
            }
        }
        
        public static async Task<List<Permission>> GetUserPermissionsAsync(string userLink)
        {
            List<Permission> listOfPermissions = new List<Permission>();

            //get user resource from the user link
            User user = await client.ReadUserAsync(userLink);

            FeedResponse<Permission> permissions = await client.ReadPermissionFeedAsync(userLink);
            foreach (var permission in permissions)
            {
                listOfPermissions.Add(permission);
            }

            return listOfPermissions;
        }
<<<<<<< HEAD

=======
        
        /// <summary>
        /// Get a DocumentCollection by id, or create a new one if one with the id provided doesn't exist.
        /// </summary>
        /// <param id="dbLink">The Database SelfLink property where this DocumentCollection exists / will be created</param>
        /// <param id="id">The id of the DocumentCollection to search for, or create.</param>
        /// <returns>The matched, or created, DocumentCollection object</returns>
        private static async Task<DocumentCollection> GetOrCreateCollectionAsync(string dbLink, string id)
        {
            var collection = client.CreateDocumentCollectionQuery(dbLink).Where(c => c.Id == id).ToArray().FirstOrDefault();
            if (collection == null)
            {
                DocumentCollection collectionDefinition = new DocumentCollection();
                collectionDefinition.Id = id;
                collectionDefinition.PartitionKey.Paths.Add("/partitionKey");

                collection = await client.CreateDocumentCollectionAsync(
                    dbLink,
                    collectionDefinition,
                    new RequestOptions { OfferThroughput = 400 });
            }

            return collection;
        }
        
>>>>>>> fc16687e
        /// <summary>
        /// Log exception error message to the console
        /// </summary>
        /// <param name="e">The caught exception.</param>
        private static void LogException(Exception e)
        {
            ConsoleColor color = Console.ForegroundColor;
            Console.ForegroundColor = ConsoleColor.Red;

            Exception baseException = e.GetBaseException();
            if (e is DocumentClientException)
            {
                DocumentClientException de = (DocumentClientException)e;
                Console.WriteLine("{0} error occurred: {1}, Message: {2}", de.StatusCode, de.Message, baseException.Message);
            }
            else
            {
                Console.WriteLine("Error: {0}, Message: {1}", e.Message, baseException.Message);
            }

            Console.ForegroundColor = color;
        }
    }
}<|MERGE_RESOLUTION|>--- conflicted
+++ resolved
@@ -61,11 +61,7 @@
 
             // Get, or Create, the Database
             Database db = await client.CreateDatabaseIfNotExistsAsync(new Database { Id = databaseId });
-<<<<<<< HEAD
             Database db2 = await client.CreateDatabaseIfNotExistsAsync(new Database { Id = "auth-samples-2" });
-=======
-            Database db2 = await client.CreateDatabaseIfNotExistsAsync(new Database { Id = "Test" });
->>>>>>> fc16687e
 
             // Get, or Create, two seperate Collections
             DocumentCollection collection1 = new DocumentCollection();
@@ -250,35 +246,7 @@
 
             return listOfPermissions;
         }
-<<<<<<< HEAD
-
-=======
-        
-        /// <summary>
-        /// Get a DocumentCollection by id, or create a new one if one with the id provided doesn't exist.
-        /// </summary>
-        /// <param id="dbLink">The Database SelfLink property where this DocumentCollection exists / will be created</param>
-        /// <param id="id">The id of the DocumentCollection to search for, or create.</param>
-        /// <returns>The matched, or created, DocumentCollection object</returns>
-        private static async Task<DocumentCollection> GetOrCreateCollectionAsync(string dbLink, string id)
-        {
-            var collection = client.CreateDocumentCollectionQuery(dbLink).Where(c => c.Id == id).ToArray().FirstOrDefault();
-            if (collection == null)
-            {
-                DocumentCollection collectionDefinition = new DocumentCollection();
-                collectionDefinition.Id = id;
-                collectionDefinition.PartitionKey.Paths.Add("/partitionKey");
-
-                collection = await client.CreateDocumentCollectionAsync(
-                    dbLink,
-                    collectionDefinition,
-                    new RequestOptions { OfferThroughput = 400 });
-            }
-
-            return collection;
-        }
-        
->>>>>>> fc16687e
+
         /// <summary>
         /// Log exception error message to the console
         /// </summary>
